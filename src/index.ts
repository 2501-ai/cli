#!/usr/bin/env node

import { Command } from 'commander';
import { agentsCommand } from './commands/agents';
import { configCommand } from './commands/config';
import { initCommand } from './commands/init';
import { queryCommand } from './commands/query';
import { setCommand } from './commands/set';
import { tasksSubscriptionCommand } from './commands/tasks';

import { authMiddleware } from './middleware/auth';
import { errorHandler } from './middleware/errorHandler';
import { initPluginCredentials } from './utils/credentials';
import Logger from './utils/logger';
import { DISCORD_LINK } from './utils/messaging';
import { initPlugins } from './utils/plugins';
<<<<<<< HEAD
import { getTempPath2501 } from './utils/platform';
=======
import { isLatestVersion } from './utils/versioning';
>>>>>>> 83c555d4

// Initialize global error handlers before any other code
errorHandler.initializeGlobalHandlers();

process.on('SIGINT', async () => {
  process.exit(0);
});

process.on('SIGTERM', async () => {
  process.exit(0);
});

const program = new Command();

program
  .name('@2501')
  .description(
    `
░▒▓███████▓▒░░▒▓████████▓▒░▒▓████████▓▒░  ░▒▓█▓▒░ 
       ░▒▓█▓▒░▒▓█▓▒░      ░▒▓█▓▒░░▒▓█▓▒░▒▓████▓▒░ 
       ░▒▓█▓▒░▒▓█▓▒░      ░▒▓█▓▒░░▒▓█▓▒░  ░▒▓█▓▒░ 
 ░▒▓██████▓▒░░▒▓███████▓▒░░▒▓█▓▒░░▒▓█▓▒░  ░▒▓█▓▒░ 
░▒▓█▓▒░             ░▒▓█▓▒░▒▓█▓▒░░▒▓█▓▒░  ░▒▓█▓▒░ 
░▒▓█▓▒░             ░▒▓█▓▒░▒▓█▓▒░░▒▓█▓▒░  ░▒▓█▓▒░ 
░▒▓████████▓▒░▒▓███████▓▒░░▒▓████████▓▒░  ░▒▓█▓▒░ 
                                                  
        ---- AI Autonomous Systems ----
        
Join our Discord server: ${DISCORD_LINK}
  `
  )
  // eslint-disable-next-line @typescript-eslint/no-var-requires
  .version(require('../package.json').version)
  .on('command:*', async (args, options) => {
    const query = args?.join(' ');
    if (!query) {
      Logger.log(
        'Please provide a query or use --help to see available commands'
      );
      return;
    }

    try {
      await authMiddleware();
      await queryCommand(query, {
        stream: options.stream,
      });
    } catch (error) {
      await errorHandler.handleCommandError(error as Error, 'fallback-query', {
        exitCode: 1,
      });
    }
  });

// Monkey-patch Commander.js's .action to auto-wrap all actions in try/catch
const originalAction = Command.prototype.action;
Command.prototype.action = function (fn) {
  return originalAction.call(this, function (...args) {
    // Use a regular function to preserve 'this' context
    return (async () => {
      try {
        await fn.apply(this, args);
      } catch (error) {
        await errorHandler.handleCommandError(
          error as Error,
          this.name ? this.name() : 'unknown',
          { exitCode: 1 }
        );
      }
    })();
  });
};

// Config command
program
  .command('config')
  .description('Fetch configuration from API')
  .hook('preAction', authMiddleware)
  .action(async () => {
    await configCommand();
  });

// Query command
program
  .command('query')
  .argument('<query>', 'Query to execute')
  .description('Execute a query using the specified agent')
  .option('--workspace <path>', 'Specify a different workspace path')
  .option('--agentId <id>', 'Specify the agent ID')
  .option('--stream [stream]', 'Stream the output of the query', true)
  .option('--plugins <path>', 'Path to plugins configuration file')
  .option('--env <path>', 'Path to .env file containing credentials')
  .hook('preAction', authMiddleware)
  .hook('preAction', initPlugins)
  .hook('preAction', initPluginCredentials)
  .action(async (query, options) => {
    await queryCommand(query, options);
  });

// Init command
program
  .command('init')
  .description('Initializes a new agent')
  .option('--name <name>', 'Specify the name of the agent')
  .option('--workspace <path>', 'Specify a different workspace path')
  .option(
    '--no-workspace',
    `Will not sync the current workspace and will create a temporary one in ${getTempPath2501()}`
  )
  .option('--config <configKey>', 'Specify the configuration Key to use')
  .hook('preAction', authMiddleware)
  .action(async (options) => {
    await initCommand(options);
  });

// Agents command
program
  .command('agents')
  .description(
    'List agents in the current workspace or all agents on the machine'
  )
  .option('--workspace <path>', 'Specify a different workspace path')
  .option('--all', 'Parameter to target all agents during list or flush action')
  .option('--flush', 'Flush all agents from the configuration')
  .action(async (options) => {
    await agentsCommand(options);
  });

// Tasks command
program
  .command('tasks')
  .description('Fetch tasks from API')
  .option('--workspace <path>', 'Specify a different workspace path')
  .option(
    '--subscribe',
    'Subscribe to the API for new tasks on the current workspace (updated every minute)'
  )
  .option(
    '--unsubscribe',
    'Unsubscribe to the API for new tasks on the current workspace'
  )
  .option('--listen', 'Listen for new tasks from the API and execute them')
  .hook('preAction', authMiddleware)
  .hook('preAction', initPlugins)
  .hook('preAction', initPluginCredentials)
  .action(async (options) => {
    await tasksSubscriptionCommand(options);
  });

program
  .command('set')
  .description('Set a configuration value')
  .argument('<key>', 'The key to set')
  .argument('<value>', 'The value to set')
  .action(async (key, value) => {
    await setCommand(key, value);
  });

(async () => {
  try {
    const isLatest = await isLatestVersion();
    if (!isLatest) {
      Logger.log(
        'UPDATE AVAILABLE : A new version of 2501 CLI is available. Run `npm i -g @2501-ai/cli` to update'
      );
    }

    program.parse(process.argv);
  } catch (error) {
    await errorHandler.handleCommandError(error as Error, 'main', {
      exitCode: 0,
    });
  }
})();<|MERGE_RESOLUTION|>--- conflicted
+++ resolved
@@ -14,11 +14,8 @@
 import Logger from './utils/logger';
 import { DISCORD_LINK } from './utils/messaging';
 import { initPlugins } from './utils/plugins';
-<<<<<<< HEAD
 import { getTempPath2501 } from './utils/platform';
-=======
 import { isLatestVersion } from './utils/versioning';
->>>>>>> 83c555d4
 
 // Initialize global error handlers before any other code
 errorHandler.initializeGlobalHandlers();
@@ -173,9 +170,7 @@
   .description('Set a configuration value')
   .argument('<key>', 'The key to set')
   .argument('<value>', 'The value to set')
-  .action(async (key, value) => {
-    await setCommand(key, value);
-  });
+  .action((key, value) => setCommand(key, value));
 
 (async () => {
   try {
