--- conflicted
+++ resolved
@@ -1,13 +1,9 @@
 import path from 'path';
 import crypto from 'crypto';
-<<<<<<< HEAD
-=======
-import { IGNORED_FILE_PATTERNS } from '../helpers/workspace';
->>>>>>> d4ba8111
 import fs from 'fs';
 import { Logger } from './logger';
 import { IGNORED_FILE_PATTERNS } from '../constants';
-import { getWorkspaceFiles } from './workspace';
+import { getWorkspaceFiles } from '../helpers/workspace';
 
 /**
  * Options for computing the MD5 hash of a directory and its contents.
@@ -17,20 +13,9 @@
  */
 interface DirectoryMd5HashOptions {
   directoryPath: string;
-<<<<<<< HEAD
   maxDepth?: number; // Optional parameter to limit directory depth
 }
 
-interface WorkspaceDiff {
-  added: string[]; // Files that are present in the new state but not in the old state
-  removed: string[]; // Files that are present in the old state but not in the new state
-  modified: string[]; // Files that are present in both states but have different hashes
-  hasChanges: boolean; // True if there are any changes in the workspace
-=======
-  maxDepth?: number;
-  ignorePatterns?: string[];
->>>>>>> d4ba8111
-}
 /**
  * Get the list of files to ignore in the workspace, enriched with patterns from .gitignore if present.
  */
@@ -122,7 +107,6 @@
   const stats = fs.statSync(filePath);
   const metaHash = crypto.createHash('md5');
   metaHash.update(`${stats.size}:${stats.mtimeMs}`);
-<<<<<<< HEAD
   // Logger.debug(
   //   `Hashing metadata for file: ${filePath}`,
   //   `${stats.size}:${stats.mtimeMs}`
@@ -131,44 +115,4 @@
     hash: metaHash.digest('hex'),
     size: stats.size,
   };
-}
-
-/**
- * TODO: implement
- * Computes the difference between two workspace states.
- * @param oldState - The previous state of the workspace.
- * @param newState - The current state of the workspace.
- * @returns A WorkspaceDiff object containing arrays of added, removed, and modified files.
- */
-export function getWorkspaceDiff(
-  oldState: WorkspaceState,
-  newState: WorkspaceState
-): WorkspaceDiff {
-  const added: string[] = [];
-  const removed: string[] = [];
-  const modified: string[] = [];
-
-  // Check for added and modified files
-  newState.file_hashes.forEach((newHash, filePath) => {
-    if (!oldState.file_hashes.has(filePath)) {
-      added.push(filePath);
-    } else if (oldState.file_hashes.get(filePath) !== newHash) {
-      modified.push(filePath);
-    }
-  });
-
-  // Check for removed files
-  oldState.file_hashes.forEach((_, filePath) => {
-    if (!newState.file_hashes.has(filePath)) {
-      removed.push(filePath);
-    }
-  });
-
-  const hasChanges =
-    added.length > 0 || removed.length > 0 || modified.length > 0;
-
-  return { added, removed, modified, hasChanges };
-=======
-  return metaHash.digest('hex');
->>>>>>> d4ba8111
 }