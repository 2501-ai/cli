import { AxiosError } from 'axios';
import { terminal } from 'terminal-kit';
import { marked } from 'marked';

// TODO: use a better logger ? Winston, Pino ? etc..

enum Colors {
  RED = 'red',
  GREEN = 'green',
  YELLOW = 'yellow',
  BLUE = 'blue',
  MAGENTA = 'magenta',
  CYAN = 'cyan',
  WHITE = 'white',
}

const isDebug = process.env.DEBUG === 'true';

export class Logger {
  static error(...args: (Error | AxiosError | string | unknown)[]) {
<<<<<<< HEAD
    if ((args[0] as AxiosError).isAxiosError) {
      const [arg0, ...rest] = args;
      terminal[Colors.RED]('[HTTP ERROR] ').defaultColor(
        (arg0 as AxiosError).toJSON(),
        ...rest.map(
          (a) => (typeof a === 'object' ? JSON.stringify(a, null, 2) : a) + '\n'
        )
      );
    } else {
      terminal[Colors.RED]('\n[ERROR] ').defaultColor(
        ...args.map(
          (a) => (typeof a === 'object' ? JSON.stringify(a, null, 2) : a) + '\n'
        )
      );
    }
=======
    terminal[Colors.RED]('\n[ERROR] ').defaultColor(
      ...args.map((a) => {
        if (a instanceof Error) {
          return `${a.message}\n${a.stack}`;
        }
        return `${typeof a === 'object' ? JSON.stringify(a, null, 2) : a}`;
      })
    );
>>>>>>> 00d38f2d
  }

  static agent(data: any) {
    terminal.bold('\nAGENT:\n');
    terminal(marked.parse(data) + '\n');
  }

  static warn(...args: unknown[]) {
    terminal[Colors.YELLOW]('[WARN] ').defaultColor(
      ...args.map(
        (a) => (typeof a === 'object' ? JSON.stringify(a, null, 2) : a) + '\n'
      )
    );
  }

  static success(content: string) {
    terminal[Colors.GREEN]('SUCCESS] ').defaultColor(content + '\n');
  }

  static log(...args: unknown[]) {
    terminal[Colors.BLUE]('[INFO] ').defaultColor(
      ...args.map(
        (a) => (typeof a === 'object' ? JSON.stringify(a, null, 2) : a) + '\n'
      ),
      '\n'
    );
  }

  static debug(...args: unknown[]) {
    if (isDebug) {
      terminal[Colors.MAGENTA]('[DEBUG] ').defaultColor(
        ...args.map(
          (a) => (typeof a === 'object' ? JSON.stringify(a, null, 2) : a) + '\n'
        )
      );
    }
  }
}<|MERGE_RESOLUTION|>--- conflicted
+++ resolved
@@ -18,23 +18,6 @@
 
 export class Logger {
   static error(...args: (Error | AxiosError | string | unknown)[]) {
-<<<<<<< HEAD
-    if ((args[0] as AxiosError).isAxiosError) {
-      const [arg0, ...rest] = args;
-      terminal[Colors.RED]('[HTTP ERROR] ').defaultColor(
-        (arg0 as AxiosError).toJSON(),
-        ...rest.map(
-          (a) => (typeof a === 'object' ? JSON.stringify(a, null, 2) : a) + '\n'
-        )
-      );
-    } else {
-      terminal[Colors.RED]('\n[ERROR] ').defaultColor(
-        ...args.map(
-          (a) => (typeof a === 'object' ? JSON.stringify(a, null, 2) : a) + '\n'
-        )
-      );
-    }
-=======
     terminal[Colors.RED]('\n[ERROR] ').defaultColor(
       ...args.map((a) => {
         if (a instanceof Error) {
@@ -43,7 +26,6 @@
         return `${typeof a === 'object' ? JSON.stringify(a, null, 2) : a}`;
       })
     );
->>>>>>> 00d38f2d
   }
 
   static agent(data: any) {
