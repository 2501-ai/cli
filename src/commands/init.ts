import axios from 'axios';
import fs from 'fs';
import { terminal } from 'terminal-kit';

// Local imports
import { API_HOST, API_VERSION } from '../constants';
import { createAgent } from '../helpers/api';
import { isDirUnsafe } from '../helpers/security';
import { resolveWorkspacePath } from '../helpers/workspace';
import { ConfigManager } from '../managers/configManager';
import { TelemetryManager } from '../managers/telemetryManager';
import { addAgent } from '../utils/conf';
import Logger from '../utils/logger';
import { DISCORD_LINK } from '../utils/messaging';
import { getSystemInfo } from '../utils/systemInfo';
<<<<<<< HEAD
import { getTempPath2501 } from '../utils/platform';
=======
import { Configuration } from '../utils/types';
>>>>>>> 83c555d4

axios.defaults.baseURL = `${API_HOST}${API_VERSION}`;
axios.defaults.timeout = 120 * 1000;

interface InitCommandOptions {
  name?: string;
  workspace?: string | boolean;
  config?: string;
  ignoreUnsafe?: boolean;
}

const logger = new Logger();

async function fetchConfiguration(configKey: string): Promise<Configuration> {
  const { data: configurations } =
    await axios.get<Configuration[]>(`/configurations`);

  const selectedConfig = configurations.find(
    (config: { key: string; prompt: string }) => config.key === configKey
  );

  if (!selectedConfig) {
    Logger.error(`Configuration not found: ${configKey}`);
    process.exit(1);
  }
  return selectedConfig;
}

export async function getWorkspacePath(
  options?: InitCommandOptions
): Promise<string> {
  if (options?.workspace === false) {
    const path = getTempPath2501(Date.now().toString());
    fs.mkdirSync(path, { recursive: true });
    logger.log(`Using workspace at ${path}`);
    return path;
  }

  let finalPath;
  if (typeof options?.workspace === 'string' && !!options.workspace) {
    // Convert relative path to absolute path if necessary
    finalPath = resolveWorkspacePath({ workspace: options.workspace });
  } else {
    finalPath = process.cwd();
  }

  if (!options?.ignoreUnsafe && isDirUnsafe(finalPath)) {
    logger.log(
      `Files in the workspace "${finalPath}" are considered sensitive`
    );
    const res = await logger.prompt(
      `Are you sure you want to proceed with synchronization ? This will synchronize a sensitive directory and may overwrite or modify critical files. (y/n)`
    );

    // The symbol handles the CTRL+C cancelation from user.
    if (res === false || res.toString() === 'Symbol(clack:cancel)') {
      logger.cancel('Operation cancelled');
      process.exit(0);
    }

    logger.log(`Using workspace at ${finalPath}`);
  }
  return finalPath;
}

// This function will be called when the `init` command is executed
export const initCommand = async (
  options: InitCommandOptions
): Promise<void> => {
  try {
    const configManager = ConfigManager.instance;

    if (!configManager.get('join_discord_shown')) {
      const term = terminal;

      term('\n');
      term.gray('🔗 Join our Discord\n');
      term
        .gray('│ ')
        .gray(
          'Connect with the 2501 team and community for updates, support, and insights:\n'
        );
      term.gray('│ ').gray.underline(`${DISCORD_LINK}\n`);

      configManager.set('join_discord_shown', true);
    }

    if (process.env.TFZO_DISABLE_SPINNER) {
      const shouldDisableSpinner = process.env.TFZO_DISABLE_SPINNER === 'true';
      configManager.set('disable_spinner', shouldDisableSpinner);
    }

    logger.start('Creating agent');
    const configKey = options?.config || 'CODING_AGENT';

    const parallelPromises = [
      getWorkspacePath(options),
      getSystemInfo(),
      fetchConfiguration(configKey),
    ] as const;

    const [workspacePath, systemInfo, agentConfig] =
      await Promise.all(parallelPromises);

    TelemetryManager.instance.updateContext({
      workspacePath: workspacePath,
    });

    Logger.debug('systemInfo results:', { systemInfo });

    const createResponse = await createAgent(
      workspacePath,
      agentConfig,
      systemInfo,
      configManager.get('engine')
    );
    Logger.debug('Agent created:', createResponse);

    // Add agent to config.
    addAgent({
      id: createResponse.id,
      name: createResponse.name,
      capabilities: createResponse.capabilities,
      workspace: workspacePath,
      configuration: agentConfig.id,
      engine: configManager.get('engine'),
    });

    TelemetryManager.instance.updateContext({
      agentId: createResponse.id,
    });
    logger.stop(`Agent ${createResponse.id} created`);
  } catch (e: unknown) {
    logger.handleError(e as Error, (e as Error).message);
  }
};<|MERGE_RESOLUTION|>--- conflicted
+++ resolved
@@ -13,11 +13,8 @@
 import Logger from '../utils/logger';
 import { DISCORD_LINK } from '../utils/messaging';
 import { getSystemInfo } from '../utils/systemInfo';
-<<<<<<< HEAD
 import { getTempPath2501 } from '../utils/platform';
-=======
 import { Configuration } from '../utils/types';
->>>>>>> 83c555d4
 
 axios.defaults.baseURL = `${API_HOST}${API_VERSION}`;
 axios.defaults.timeout = 120 * 1000;
