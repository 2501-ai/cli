--- conflicted
+++ resolved
@@ -10,11 +10,8 @@
 import { Configuration } from '../utils/types';
 import { createAgent } from '../helpers/api';
 import { DISCORD_LINK } from '../utils/messaging';
-<<<<<<< HEAD
+import { resolveWorkspacePath } from '../helpers/workspace';
 import { getSystemInfo } from '../utils/systemInfo';
-=======
-import { resolveWorkspacePath } from '../helpers/workspace';
->>>>>>> b85d84b1
 
 axios.defaults.baseURL = `${API_HOST}${API_VERSION}`;
 axios.defaults.timeout = 120 * 1000;
