--- conflicted
+++ resolved
@@ -145,23 +145,6 @@
           ],
           { concurrent: true, rendererOptions: { collapseSubtasks: true } }
         );
-<<<<<<< HEAD
-
-        addAgent({
-          id: agent.id,
-          name: agent.name,
-          workspace,
-          configuration: selected_config.id,
-          engine: config?.engine || DEFAULT_ENGINE,
-        });
-
-        if (workspaceResponse?.data && workspaceResponse?.files.length) {
-          await indexWorkspaceFiles(
-            agent.id,
-            workspaceResponse.data,
-            workspaceResponse.files
-          );
-=======
         // .add([
         //   {
         //     task: async (_, task) => {
@@ -190,9 +173,12 @@
         if (!ctx.workspaceResponse.data) {
           task.title = `Nothing to index`;
           return;
->>>>>>> 00d38f2d
         }
-        await indexWorkspaceFiles(ctx.agent.id, ctx.workspaceResponse.data);
+        await indexWorkspaceFiles(
+          ctx.agent.id,
+          ctx.workspaceResponse.data,
+          ctx.workspaceResponse.files
+        );
         task.title = `Workspace files indexed`;
       },
     },
