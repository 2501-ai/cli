import axios from 'axios';
import fs from 'fs';
import { addAgent, readConfig } from '../utils/conf';

import Logger from '../utils/logger';

import { API_HOST, API_VERSION } from '../constants';
import { isDirUnsafe } from '../helpers/security';
import { Configuration } from '../utils/types';
import { createAgent } from '../helpers/api';

axios.defaults.baseURL = `${API_HOST}${API_VERSION}`;
axios.defaults.timeout = 120 * 1000;

export const DEFAULT_ENGINE = 'rhino';

interface InitCommandOptions {
  name?: string;
  workspace?: string | boolean;
  config?: string;
  syncSensitive?: boolean;
}

const logger = new Logger();

async function getConfiguration(configKey: string): Promise<Configuration> {
  const config = readConfig();
  const { data: configurations } = await axios.get<Configuration[]>(
    `/configurations`,
    {
      headers: {
        Authorization: `Bearer ${config?.api_key}`,
      },
    }
  );

  const selectedConfig = configurations.find(
    (config: { key: string; prompt: string }) => config.key === configKey
  );

  if (!selectedConfig) {
    Logger.error(`Configuration not found: ${configKey}`);
    process.exit(1);
  }
  return selectedConfig;
}

async function getWorkspacePath(options?: InitCommandOptions): Promise<string> {
  if (options?.workspace === false) {
    const path = `/tmp/2501/${Date.now()}`;
    fs.mkdirSync(path, { recursive: true });
    logger.log(`Using workspace at ${path}`);
    return path;
  }

  let finalPath;
  if (typeof options?.workspace === 'string' && !!options.workspace) {
    finalPath = options.workspace;
  } else {
    finalPath = process.cwd();
  }

<<<<<<< HEAD
  if (!options?.syncSensitive && isDirUnsafe(finalPath)) {
=======
  if (!options?.ignoreUnsafe && isDirUnsafe(finalPath)) {
>>>>>>> 2331abc5
    logger.log(
      `Files in the workspace "${finalPath}" are considered sensitive`
    );
    const res = await logger.prompt(
      `Are you sure you want to proceed with synchronization ? This will synchronize a sensitive directory and may overwrite or modify critical files. (y/n)`
    );

    // The symbol handles the CTRL+C cancelation from user.
    if (res === false || res.toString() === 'Symbol(clack:cancel)') {
      logger.cancel('Operation cancelled');
      process.exit(0);
    }

    logger.log(`Using workspace at ${finalPath}`);
  }
  return finalPath;
}

// This function will be called when the `init` command is executed
export async function initCommand(options?: InitCommandOptions) {
  try {
    const workspace = await getWorkspacePath(options);

    logger.start('Creating agent');
    const configKey = options?.config || 'CODING_AGENT';
    const configuration = await getConfiguration(configKey);
    const config = readConfig();

    const createResponse = await createAgent(
      workspace,
      configuration,
      config?.engine
    );
    Logger.debug('Agent created:', createResponse);
    // Add agent to config.
    addAgent({
      id: createResponse.id,
      name: createResponse.name,
      capabilities: createResponse.capabilities,
      workspace,
      configuration: configuration.id,
      engine: config?.engine || DEFAULT_ENGINE,
      syncSensitive: options?.syncSensitive || false,
    });

    logger.stop(`Agent ${createResponse.id} created`);
  } catch (e: unknown) {
    logger.handleError(e as Error, (e as Error).message);
  }
}<|MERGE_RESOLUTION|>--- conflicted
+++ resolved
@@ -60,11 +60,7 @@
     finalPath = process.cwd();
   }
 
-<<<<<<< HEAD
   if (!options?.syncSensitive && isDirUnsafe(finalPath)) {
-=======
-  if (!options?.ignoreUnsafe && isDirUnsafe(finalPath)) {
->>>>>>> 2331abc5
     logger.log(
       `Files in the workspace "${finalPath}" are considered sensitive`
     );
