import axios from 'axios';
import { marked, MarkedExtension } from 'marked';
import { markedTerminal } from 'marked-terminal';
import { ListrTask } from 'listr2';

import { TaskManager } from '../managers/taskManager';
import { AgentConfig, getEligibleAgents, readConfig } from '../utils/conf';
import { API_HOST, API_VERSION } from '../constants';

import { getInitTaskList } from './init';
import { AgentManager } from '../managers/agentManager';
import { Logger } from '../utils/logger';
import { synchroniseWorkspaceChanges } from '../helpers/workspace';
import { queryAgent, QueryResponseDTO } from '../helpers/api';
import { getActionTaskList } from '../tasks/actions';

marked.use(markedTerminal() as MarkedExtension);

export type TaskCtx = {
  agentResponse: QueryResponseDTO;
  agentManager: AgentManager;
  changed?: boolean;
  eligible?: AgentConfig | null;
  toolOutputs?: any[];
};

export function getQueryTaskList(
  options: {
    workspace?: string;
    agentId?: string;
    skipWarmup?: boolean;
    callback?: (...args: any[]) => Promise<void>;
    noPersistentAgent?: boolean;
  },
  query: string
): ListrTask<TaskCtx>[] {
  const workspace = options.workspace || process.cwd();
  const agentId = options.agentId;
  const skipWarmup = options.skipWarmup;

  return [
    {
      rendererOptions: {
        collapseSubtasks: true,
      },
      task: async (ctx, task) => {
        // subtask.title = 'Syncing..';
        ctx.eligible = getEligibleAgents(agentId, workspace);
        // initialize agent if not found
        if (!ctx.eligible && !skipWarmup) {
          task.title = 'Initializing workspace..';
          // return TaskManager.addTask(getInitTaskList({ workspace }))
          return task.newListr(getInitTaskList({ workspace }));
        }
      },
    },
    {
      // title: 'Syncing workspace..',
      task: async (ctx, subtask) => {
        ctx.eligible = getEligibleAgents(agentId, workspace);
        if (!ctx.eligible) {
          throw new Error('No agent found');
        }

        subtask.output = `Using agent: (${ctx.eligible.id})`;

        const agentManager = new AgentManager({
          id: ctx.eligible.id,
          name: ctx.eligible.name,
          engine: ctx.eligible.engine,
          callback: options.callback,
          workspace,
          queryCommand,
        });
        ctx.agentManager = agentManager;
        ctx.changed = await synchroniseWorkspaceChanges(
          agentManager.id,
          workspace
        );
        if (ctx.changed) {
          subtask.title = `Workspace synchronised`;
        }
      },
    },
    {
      task: async (ctx, task) => {
        if (ctx.changed === undefined) {
          throw new Error('Workspace not synchronized');
        }
        try {
          task.title = 'Thinking...';
          Logger.debug('Querying agent..', ctx.agentManager.id);
          ctx.agentResponse = await queryAgent(
            ctx.agentManager.id,
            ctx.changed,
            query
          );
          task.title = ctx.agentResponse.response || task.title;

          if (ctx.agentResponse.asynchronous === true) {
            const status = await ctx.agentManager.checkStatus();
            if (status?.actions) {
              ctx.agentResponse.actions = status.actions;
            }
          }

          if (ctx.agentResponse.response) {
            Logger.agent(ctx.agentResponse.response);
            task.title = ctx.agentResponse.response;
          }
        } catch (e) {
          Logger.error('Query Error :', e);
        }
      },
    },
    {
      task: async (ctx, task) => {
        const finalCheck: ListrTask = {
          task: async (_, subtask) => {
            if (
              ctx.agentManager.engine.includes('rhino') &&
              ctx.agentResponse.asynchronous
            ) {
              try {
                const config = readConfig();
                await axios.post(
                  `${API_HOST}${API_VERSION}/agents/${ctx.agentManager.id}/submitOutput`,
                  {
                    tool_outputs: ctx.toolOutputs,
                  },
                  {
                    headers: {
                      Authorization: `Bearer ${config?.api_key}`,
                    },
                  }
                );

                // Reset toolOutputs after submition to OpenAI
                ctx.toolOutputs = [];
                // subtask.output = 'Final check...';
                Logger.debug('Final check : Output submitted');
                // add a 2 sec delay
                // await new Promise((resolve) => setTimeout(resolve, 2000));
                // retry
                // subtask.output = 'Checking status...';
                const statusResponse = await ctx.agentManager.checkStatus();
                if (statusResponse?.actions) {
                  ctx.agentResponse.actions = statusResponse.actions;

                  subtask.title = `Running ${ctx.agentResponse.actions?.length ?? 0} additional step(s)`;
                  // const actionTaskList = getActionTaskList(ctx, subtask);
                  // actionTaskList?.add([finalCheck]);
                  // return actionTaskList;
                  const tasks = getActionTaskList(ctx, subtask);
                  if (tasks) {
                    return subtask.newListr(tasks.concat([finalCheck]), {
                      exitOnError: true,
                    });
                    // return TaskManager.indentTask(tasks);
                    // return await TaskManager.runAll()
                    // return task.newListr(tasks, { exitOnError: true });
                  } else {
                    Logger.debug('No tasks found');
                  }
                } else {
                  // subtask.title = 'No additional steps to make.';
                  Logger.debug('No additional steps found');
                }
              } catch (e) {
                Logger.error(e);
                await ctx.agentManager.checkStatus();
                // retry
                // if (status?.actions) {
                //   ctx.agentResponse.actions = status.actions;
                //   await task.run(ctx);
                // }
              }
            } else {
              if (!ctx.toolOutputs) {
                ctx.toolOutputs = [];
              }
              return subtask.newListr(
                getQueryTaskList(
                  {
                    agentId: ctx.agentManager.id,
                    workspace: process.cwd(),
                    skipWarmup: true,
                  },
                  `
          Find below the output of the actions in the task context, if you're done on the main task and its related subtasks, you can stop and wait for my next instructions.
          Output :
          ${ctx.toolOutputs.map((o: { output: string }) => o.output).join('\n')}`
                ),
                {
                  exitOnError: true,
                }
              );
              //     await queryCommand(
              //       `
              // Find below the output of the actions in the task context, if you're done on the main task and its related subtasks, you can stop and wait for my next instructions.
              // Output :
              // ${ctx.toolOutputs.map((o: { output: string }) => o.output).join('\n')}`,
              //       {
              //         agentId: ctx.agentManager.id,
              //         workspace: process.cwd(),
              //         skipWarmup: true,
              //       }
              //     );
            }
          },
        };
        const tasks = getActionTaskList(ctx, task);
        if (tasks) {
          // return TaskManager.indentTask(tasks);
          return task.newListr(tasks.concat([finalCheck]), {
            exitOnError: true,
          });
        }
      },
    },
  ];
}

// Function to execute the query command
export async function queryCommand(
  query: string,
  options: {
    workspace?: string;
    agentId?: string;
    skipWarmup?: boolean;
    callback?: (...args: any[]) => Promise<void>;
    noPersistentAgent?: boolean;
  }
) {
<<<<<<< HEAD
  const workspaceDiff = await getWorkspaceChanges(workspace);
  if (workspaceDiff.hasChanges) {
    Logger.debug('Agent : Workspace has changes, synchronizing...');
    await syncWorkspaceState(workspace);
    // TODO: improve and send only changed files ?
    const workspaceResponse = await syncWorkspaceFiles(workspace);
    if (workspaceResponse?.data && workspaceResponse?.files.length) {
      await indexWorkspaceFiles(
        agentName,
        workspaceResponse.data,
        workspaceResponse.files
      );
    }
=======
  try {
    await TaskManager.run(getQueryTaskList(options, query), {
      concurrent: false,
      exitOnError: true,
      collectErrors: 'full',
      rendererOptions: {
        indentation: 0,
        collapseSubtasks: false,
      },
    });
  } catch (e) {
    Logger.error('Query error:', e);
>>>>>>> 00d38f2d
  }
}<|MERGE_RESOLUTION|>--- conflicted
+++ resolved
@@ -232,21 +232,6 @@
     noPersistentAgent?: boolean;
   }
 ) {
-<<<<<<< HEAD
-  const workspaceDiff = await getWorkspaceChanges(workspace);
-  if (workspaceDiff.hasChanges) {
-    Logger.debug('Agent : Workspace has changes, synchronizing...');
-    await syncWorkspaceState(workspace);
-    // TODO: improve and send only changed files ?
-    const workspaceResponse = await syncWorkspaceFiles(workspace);
-    if (workspaceResponse?.data && workspaceResponse?.files.length) {
-      await indexWorkspaceFiles(
-        agentName,
-        workspaceResponse.data,
-        workspaceResponse.files
-      );
-    }
-=======
   try {
     await TaskManager.run(getQueryTaskList(options, query), {
       concurrent: false,
@@ -259,6 +244,5 @@
     });
   } catch (e) {
     Logger.error('Query error:', e);
->>>>>>> 00d38f2d
   }
 }