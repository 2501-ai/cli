--- conflicted
+++ resolved
@@ -1,37 +1,3 @@
-<<<<<<< HEAD
-import { sendErrorToEngine } from '../helpers/api';
-import { ConfigManager } from '../managers/configManager';
-import { AgentConfig } from '../utils/types';
-
-export function withErrorHandler<T extends (...args: any[]) => Promise<any>>(
-  fn: T
-) {
-  return async (...args: Parameters<T>) => {
-    try {
-      await fn(...args);
-    } catch (err) {
-      const agentConfig: AgentConfig[] = ConfigManager.instance.get('agents');
-
-      // Todo : I know but it's "pas ouf"
-      const agent =
-        agentConfig && agentConfig.length > 0 ? agentConfig[0] : undefined;
-
-      const stacktrace: string =
-        err instanceof Error
-          ? err.stack || 'No stack trace available'
-          : 'No stack trace available';
-
-      if (agent) {
-        console.error('Agent Info:', {
-          id: agent.id,
-          name: agent.name,
-          workspace: agent.workspace,
-          engine: agent.engine,
-          configuration: agent.configuration,
-          capabilities: agent.capabilities,
-          host_id: agent.host_id,
-          key: agent.key,
-=======
 import { trackError } from '../telemetry';
 import Logger from '../utils/logger';
 import { TelemetryManager } from '../managers/telemetryManager';
@@ -87,7 +53,6 @@
           type: 'unhandledRejection',
           fatal: true,
           metadata: { reason: String(reason) },
->>>>>>> 7080f730
         });
 
         await this.gracefulShutdown(1);
