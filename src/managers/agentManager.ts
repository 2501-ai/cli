--- conflicted
+++ resolved
@@ -1,10 +1,5 @@
-<<<<<<< HEAD
 import axios from 'axios';
 // import { terminal } from 'terminal-kit';
-=======
-import axios, { AxiosError } from 'axios';
-import { terminal } from 'terminal-kit';
->>>>>>> 2f48a8db
 import { jsonrepair } from 'jsonrepair';
 import { convertFormToJSON } from '../utils/json';
 import {
@@ -187,21 +182,8 @@
           // }
         }
       } catch (e) {
-<<<<<<< HEAD
         Logger.error('verifyOutput error or timeout', e);
         throw e;
-=======
-        if ((e as AxiosError).isAxiosError) {
-          const axiosError = e as AxiosError;
-          if ((axiosError.response?.status || 500) >= 500) {
-            console.error('Server error, retrying...');
-            await this.checkStatus();
-          } else if ((axiosError.response?.status || 500) >= 400) {
-            Logger.error('Client error:', e);
-            process.exit(1);
-          }
-        }
->>>>>>> 2f48a8db
       }
     }
     Logger.debug(
