--- conflicted
+++ resolved
@@ -126,23 +126,15 @@
   );
   Logger.debug('Files in workspace: ' + workspaceFiles.fileHashes.size);
 
-<<<<<<< HEAD
-  await createPDFFromFolder(workspace, outputFilePath);
+  await createPDFFromFiles(
+    workspace,
+    outputFilePath,
+    Array.from(workspaceFiles.fileHashes.keys())
+  );
   // .then(() => Logger.debug('Agent : Workspace files unified.'))
   // .catch((err) =>
   //   Logger.error('Agent : An error occurred while generating the PDF:' + err)
   // );
-=======
-  await createPDFFromFiles(
-    workspace,
-    outputFilePath,
-    Array.from(workspaceFiles.fileHashes.keys())
-  )
-    .then(() => Logger.debug('Agent : Workspace files unified.'))
-    .catch((err) =>
-      Logger.error('Agent : An error occurred while generating the PDF:' + err)
-    );
->>>>>>> 2f48a8db
 
   return [outputFilePath].map((pdf) => {
     return {
@@ -217,16 +209,8 @@
 
 export async function syncWorkspaceFiles(
   workspace: string
-<<<<<<< HEAD
 ): Promise<{ data: FormData | null; files: { id: string; name: string }[] }> {
-  const files: { path: string; data: Buffer }[] =
-    await getContextFromWorkspace(workspace);
-=======
-): Promise<
-  { data: FormData; files: { id: string; name: string }[] } | undefined
-> {
   const files = await generatePDFs(workspace);
->>>>>>> 2f48a8db
   if (!files.length) {
     return { data: null, files: [] };
   }
@@ -257,11 +241,6 @@
   return { data, files: response.data };
 }
 
-<<<<<<< HEAD
-export async function indexWorkspaceFiles(agentId: string, data: FormData) {
-  const config = readConfig();
-  await axios.post(`/agents/${agentId}/files/index`, data, {
-=======
 export async function indexWorkspaceFiles(
   agentId: string,
   data: FormData,
@@ -272,7 +251,6 @@
   data.set('fileIds', JSON.stringify(filesIds.map((file) => file.id)));
 
   await axios.post(`/files/index?agentId=${agentId}`, data, {
->>>>>>> 2f48a8db
     headers: {
       'Content-Type': 'multipart/form-data',
       Authorization: `Bearer ${config?.api_key}`,
@@ -412,7 +390,11 @@
     // TODO: improve and send only changed files ?
     const workspaceResponse = await syncWorkspaceFiles(workspace);
     if (workspaceResponse?.data && workspaceResponse?.files.length) {
-      await indexWorkspaceFiles(agentId, workspaceResponse.data);
+      await indexWorkspaceFiles(
+        agentId,
+        workspaceResponse.data,
+        workspaceResponse.files
+      );
     }
   }
   return workspaceDiff.hasChanges;
