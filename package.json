{
  "name": "@2501-ai/cli",
<<<<<<< HEAD
  "version": "0.2.29-alpha-windows-7",
=======
  "version": "0.2.30",
>>>>>>> b711d4f9
  "description": "",
  "main": "dist/index.js",
  "bin": {
    "a2501": "./dist/index.js",
    "@2501": "./dist/index.js"
  },
  "scripts": {
    "build": "tsc",
    "build:clean": "rm -rf dist && tsc",
    "build:link": "npm run build && npm link && npm link @2501-ai/cli",
    "unlink": "npm unlink -g @2501-ai/cli",
    "start": "node .",
    "lint": "tsc --noEmit && eslint . --ext .ts,.tsx --fix",
    "prepare": "husky",
    "test": "jest --silent",
    "watch": "tsc --watch",
    "dev": "ts-node ./src/index.ts",
    "version:beta:bump": "npm version --prerelease --preid beta",
    "prepublishOnly": "npm run build:clean"
  },
  "keywords": [
    "ai",
    "agents",
    "ai-agents",
    "bots",
    "devops",
    "automation",
    "cli",
    "command-line",
    "code"
  ],
  "files": [
    "dist",
    "package.json",
    "package-lock.json",
    "README.md",
    "LICENSE"
  ],
  "author": "",
  "license": "ISC",
  "dependencies": {
    "@clack/prompts": "^0.7.0",
    "@types/node": "^16.18.105",
    "archiver": "^7.0.1",
    "axios": "^1.7.4",
    "chalk": "^4.1.2",
    "cheerio": "^1.0.0",
    "commander": "^14.0.0",
    "consola": "^3.2.3",
    "dotenv": "^16.4.7",
    "execa": "^5.1.1",
    "formdata-node": "^6.0.3",
    "istextorbinary": "^9.5.0",
    "jsonrepair": "^3.8.0",
    "marked": "^12.0.2",
    "marked-terminal": "^7.1.0",
    "terminal-kit": "^3.1.1",
    "turndown": "^7.2.0",
    "uuid": "^11.1.0"
  },
  "devDependencies": {
    "@types/archiver": "^6.0.3",
    "@types/jest": "^29.5.12",
    "@types/marked-terminal": "^6.1.1",
    "@types/terminal-kit": "^2.5.6",
    "@types/turndown": "^5.0.5",
    "@typescript-eslint/eslint-plugin": "^7.18.0",
    "@typescript-eslint/parser": "^7.18.0",
    "eslint": "^8.57.0",
    "husky": "^9.1.5",
    "jest": "^29.7.0",
    "prettier": "^3.3.3",
    "ts-jest": "^29.2.4",
    "ts-node": "^10.9.2",
    "typescript": "^4.9.5"
  },
  "husky": {
    "hooks": {
      "pre-commit": "npm run lint"
    }
  },
  "publishConfig": {
    "access": "public"
  }
}<|MERGE_RESOLUTION|>--- conflicted
+++ resolved
@@ -1,10 +1,6 @@
 {
   "name": "@2501-ai/cli",
-<<<<<<< HEAD
-  "version": "0.2.29-alpha-windows-7",
-=======
-  "version": "0.2.30",
->>>>>>> b711d4f9
+  "version": "0.2.31-alpha-windows-1",
   "description": "",
   "main": "dist/index.js",
   "bin": {
