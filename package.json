--- conflicted
+++ resolved
@@ -1,10 +1,6 @@
 {
   "name": "@2501-ai/cli",
-<<<<<<< HEAD
-  "version": "0.2.34-alpha.2",
-=======
   "version": "0.2.35",
->>>>>>> 2e79fceb
   "description": "",
   "main": "dist/index.js",
   "bin": {
