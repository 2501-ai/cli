--- conflicted
+++ resolved
@@ -1,10 +1,6 @@
 {
   "name": "@2501-ai/cli",
-<<<<<<< HEAD
-  "version": "0.2.36-alpha.2",
-=======
   "version": "0.2.37",
->>>>>>> ee8d9173
   "description": "",
   "main": "dist/index.js",
   "bin": {
